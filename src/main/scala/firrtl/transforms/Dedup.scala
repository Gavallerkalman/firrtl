// See LICENSE for license details.

package firrtl
package transforms

import firrtl.ir._
import firrtl.Mappers._
import firrtl.analyses.InstanceGraph
import firrtl.annotations._
import firrtl.passes.{InferTypes, MemPortUtils}
import firrtl.Utils.throwInternalError
import firrtl.options.{HasShellOptions, ShellOption}

// Datastructures
import scala.collection.mutable


/** A component, e.g. register etc. Must be declared only once under the TopAnnotation */
case class NoDedupAnnotation(target: ModuleTarget) extends SingleTargetAnnotation[ModuleTarget] {
  def duplicate(n: ModuleTarget): NoDedupAnnotation = NoDedupAnnotation(n)
}

/** If this [[firrtl.annotations.Annotation Annotation]] exists in an [[firrtl.AnnotationSeq AnnotationSeq]],
  * then the [[firrtl.transforms.DedupModules]] transform will *NOT* be run on the circuit.
  *  - set with '--no-dedup'
  */
case object NoCircuitDedupAnnotation extends NoTargetAnnotation with HasShellOptions {

  val options = Seq(
    new ShellOption[Unit](
      longOption = "no-dedup",
      toAnnotationSeq = _ => Seq(NoCircuitDedupAnnotation),
      helpText = "Do NOT dedup modules" ) )

}

/** Only use on legal Firrtl.
  *
  * Specifically, the restriction of instance loops must have been checked, or else this pass can
  *  infinitely recurse
  */
class DedupModules extends Transform {
  def inputForm: CircuitForm = HighForm
  def outputForm: CircuitForm = HighForm

  /** Deduplicate a Circuit
    * @param state Input Firrtl AST
    * @return A transformed Firrtl AST
    */
  def execute(state: CircuitState): CircuitState = {
    if (state.annotations.contains(NoCircuitDedupAnnotation)) {
      state
    } else {
//      val noDedups = state.annotations.collect { case NoDedupAnnotation(ModuleName(m, c)) => m }
      val noDedups = state.annotations.collect { case NoDedupAnnotation(ModuleTarget(_, m)) => m }
      val (newC, renameMap) = run(state.circuit, noDedups, state.annotations)
      state.copy(circuit = newC, renames = Some(renameMap))
    }
  }

  /** Deduplicates a circuit, and records renaming
    * @param c Circuit to dedup
    * @param noDedups Modules not to dedup
    * @return Deduped Circuit and corresponding RenameMap
    */
  def run(c: Circuit, noDedups: Seq[String], annos: Seq[Annotation]): (Circuit, RenameMap) = {

    // RenameMap
    val renameMap = RenameMap()
    renameMap.setCircuit(c.main)

    // Maps module name to corresponding dedup module
    val dedupMap = DedupModules.deduplicate(c, noDedups.toSet, annos, renameMap)

    // Use old module list to preserve ordering
    val dedupedModules = c.modules.map(m => dedupMap(m.name)).distinct

    val cname = CircuitName(c.main)
    val map = dedupMap.map { case (from, to) =>
      logger.debug(s"[Dedup] $from -> ${to.name}")
      ModuleName(from, cname) -> List(ModuleName(to.name, cname))
    }
    renameMap.recordAll(
      map.map {
        case (k: ModuleName, v: List[ModuleName]) => Target.convertNamed2Target(k) -> v.map(Target.convertNamed2Target)
      }
    )

    (InferTypes.run(c.copy(modules = dedupedModules)), renameMap)
  }
}

/** Utility functions for [[DedupModules]] */
object DedupModules {

  /** Change's a module's internal signal names, types, infos, and modules.
    * @param rename Function to rename a signal. Called on declaration and references.
    * @param retype Function to retype a signal. Called on declaration, references, and subfields
    * @param reinfo Function to re-info a statement
    * @param renameOfModule Function to rename an instance's module
    * @param module Module to change internals
    * @return Changed Module
    */
  def changeInternals(rename: String=>String,
                      retype: String=>Type=>Type,
                      reinfo: Info=>Info,
                      renameOfModule: (String, String)=>String,
                      renameExps: Boolean = true
                     )(module: DefModule): DefModule = {
    def onPort(p: Port): Port = Port(reinfo(p.info), rename(p.name), p.direction, retype(p.name)(p.tpe))
    def onExp(e: Expression): Expression = e match {
      case WRef(n, t, k, g) => WRef(rename(n), retype(n)(t), k, g)
      case WSubField(expr, n, tpe, kind) =>
        val fieldIndex = expr.tpe.asInstanceOf[BundleType].fields.indexWhere(f => f.name == n)
        val newExpr = onExp(expr)
        val newField = newExpr.tpe.asInstanceOf[BundleType].fields(fieldIndex)
        val finalExpr = WSubField(newExpr, newField.name, newField.tpe, kind)
        //TODO: renameMap.rename(e.serialize, finalExpr.serialize)
        finalExpr
      case other => other map onExp
    }
    def onStmt(s: Statement): Statement = s match {
      case DefNode(info, name, value) =>
        if(renameExps) DefNode(reinfo(info), rename(name), onExp(value))
        else DefNode(reinfo(info), rename(name), value)
      case WDefInstance(i, n, m, t) =>
        val newmod = renameOfModule(n, m)
        WDefInstance(reinfo(i), rename(n), newmod, retype(n)(t))
      case DefInstance(i, n, m) => DefInstance(reinfo(i), rename(n), renameOfModule(n, m))
      case d: DefMemory =>
        val oldType = MemPortUtils.memType(d)
        val newType = retype(d.name)(oldType)
        val index = oldType
          .asInstanceOf[BundleType].fields.headOption
          .map(_.tpe.asInstanceOf[BundleType].fields.indexWhere(
            {
              case Field("data" | "wdata" | "rdata", _, _) => true
              case _ => false
            }))
        val newDataType = index match {
          case Some(i) =>
            //If index nonempty, then there exists a port
            newType.asInstanceOf[BundleType].fields.head.tpe.asInstanceOf[BundleType].fields(i).tpe
          case None =>
            //If index is empty, this mem has no ports, and so we don't need to record the dataType
            // Thus, call retype with an illegal name, so we can retype the memory's datatype, but not
            // associate it with the type of the memory (as the memory type is different than the datatype)
            retype(d.name + ";&*^$")(d.dataType)
        }
        d.copy(dataType = newDataType) map rename map reinfo
      case h: IsDeclaration =>
        val temp = h map rename map retype(h.name) map reinfo
        if(renameExps) temp map onExp else temp
      case other =>
        val temp = other map reinfo map onStmt
        if(renameExps) temp map onExp else temp
    }
    module map onPort map onStmt
  }

  def uniquifyField(ref: String, depth: Int, field: String): String = ref + depth + field

  /** Turns a module into a name-agnostic module
    * @param module module to change
    * @return name-agnostic module
    */
  def agnostify(top: CircuitTarget,
                module: DefModule,
                renameMap: RenameMap
               ): DefModule = {


    val namespace = Namespace()
    val typeMap = mutable.HashMap[String, Type]()
    val nameMap = mutable.HashMap[String, String]()

    val mod = top.module(module.name)

    def rename(name: String): String = {
      nameMap.getOrElseUpdate(name, {
        val newName = namespace.newTemp
        renameMap.record(mod.ref(name), mod.ref(newName))
        newName
      })
    }

    def retype(name: String)(tpe: Type): Type = {
      if (typeMap.contains(name)) typeMap(name) else {
        def onType(depth: Int)(tpe: Type): Type = tpe map onType(depth + 1) match {
          //TODO bugfix: ref.data.data and ref.datax.data will not rename to the right tags, even if they should be
          case BundleType(fields) =>
            BundleType(fields.map(f => Field(rename(uniquifyField(name, depth, f.name)), f.flip, f.tpe)))
          case other => other
        }
        val newType = onType(0)(tpe)
        typeMap(name) = newType
        newType
      }
    }

    def reOfModule(instance: String, ofModule: String): String = {
      renameMap.get(top.module(ofModule)) match {
        case Some(Seq(Target(_, Some(ofModuleTag), Nil))) => ofModuleTag
        case None => ofModule
        case other => throwInternalError(other.toString)
      }
    }

    val renamedModule = changeInternals(rename, retype, {i: Info => NoInfo}, reOfModule)(module)
    renamedModule
  }

  /** Dedup a module's instances based on dedup map
    *
    * Will fixes up module if deduped instance's ports are differently named
    *
    * @param top CircuitTarget of circuit
    * @param originalModule Module name who's instances will be deduped
    * @param moduleMap Map of module name to its original module
    * @param name2name Map of module name to the module deduping it. Not mutated in this function.
    * @param renameMap Will be modified to keep track of renames in this function
    * @return fixed up module deduped instances
    */
  def dedupInstances(top: CircuitTarget,
                     originalModule: String,
                     moduleMap: Map[String, DefModule],
                     name2name: Map[String, String],
                     renameMap: RenameMap): DefModule = {
    val module = moduleMap(originalModule)

    // If black box, return it (it has no instances)
    if (module.isInstanceOf[ExtModule]) return module


    // Get all instances to know what to rename in the module
    val instances = mutable.Set[WDefInstance]()
    InstanceGraph.collectInstances(instances)(module.asInstanceOf[Module].body)
    val instanceModuleMap = instances.map(i => i.name -> i.module).toMap

    def getNewModule(old: String): DefModule = {
      moduleMap(name2name(old))
    }
    // Define rename functions
    def renameOfModule(instance: String, ofModule: String): String = {
      val newOfModule = name2name(ofModule)
      renameMap.record(
        top.module(originalModule).instOf(instance, ofModule),
        top.module(originalModule).instOf(instance, newOfModule)
      )
      newOfModule
    }
    val typeMap = mutable.HashMap[String, Type]()
    def retype(name: String)(tpe: Type): Type = {
      if (typeMap.contains(name)) typeMap(name) else {
        if (instanceModuleMap.contains(name)) {
          val newType = Utils.module_type(getNewModule(instanceModuleMap(name)))
          typeMap(name) = newType
          getAffectedExpressions(WRef(name, tpe)).zip(getAffectedExpressions(WRef(name, newType))).foreach {
            case (old, nuu) => renameMap.rename(old.serialize, nuu.serialize)
          }
          newType
        } else {
          tpe
        }
      }
    }

    renameMap.setModule(module.name)
    // Change module internals
    changeInternals({n => n}, retype, {i => i}, renameOfModule)(module)
  }

  //scalastyle:off
  /** Returns
    *  1) map of tag to all matching module names,
    *  2) renameMap of module name to tag (agnostic name)
    *  3) maps module name to agnostic renameMap
    * @param top CircuitTarget
    * @param moduleLinearization Sequence of modules from leaf to top
    * @param noDedups Set of modules to not dedup
    * @param annotations All annotations to check if annotations are identical
    * @return
    */
  def buildRTLTags(top: CircuitTarget,
                   moduleLinearization: Seq[DefModule],
                   noDedups: Set[String],
                   annotations: Seq[Annotation]
                  ): (collection.Map[String, collection.Set[String]], RenameMap) = {


    // Maps a module name to its agnostic name
    val tagMap = RenameMap()

    // Maps a tag to all matching module names
    val tag2all = mutable.HashMap.empty[String, mutable.HashSet[String]]

    val module2Annotations = mutable.HashMap.empty[String, mutable.HashSet[Annotation]]
    annotations.foreach { a =>
<<<<<<< HEAD
      a.getTargets.foreach { t => t match {
        /* FIXME: In order to preserve current semantics, now that all annotations are Targets,
            we ignore all ReferenceTargets unless the annotation is DontTouchAnnotation.
         */
        case r: ReferenceTarget if !a.isInstanceOf[DontTouchAnnotation] =>
        case _ =>
          // If this annotation doesn't have a moduleName, we aren't interested in it.
          t.moduleOpt match {
            case Some(moduleName: String) =>
              val annos = module2Annotations.getOrElseUpdate(moduleName, mutable.HashSet.empty[Annotation])
              annos += a
            case None =>
          }
      }}
=======
      a.getTargets.foreach { t =>
        if (t.moduleOpt.isDefined) {
          val annos = module2Annotations.getOrElseUpdate(t.moduleOpt.get, mutable.HashSet.empty[Annotation])
          annos += a
        }
      }
>>>>>>> 0c40f2b3
    }
    def fastSerializedHash(s: Statement): Int ={
      def serialize(builder: StringBuilder, nindent: Int)(s: Statement): Unit = s match {
        case Block(stmts) => stmts.map {
          val x = serialize(builder, nindent)(_)
          builder ++= "\n"
          x
        }
        case Conditionally(info, pred, conseq, alt) =>
          builder ++= ("  " * nindent)
          builder ++= s"when ${pred.serialize} :"
          builder ++= info.serialize
          serialize(builder, nindent + 1)(conseq)
          builder ++= "\n" + ("  " * nindent)
          builder ++= "else :\n"
          serialize(builder, nindent + 1)(alt)
        case Print(info, string, args, clk, en) =>
          builder ++= ("  " * nindent)
          val strs = Seq(clk.serialize, en.serialize, string.string) ++
            (args map (_.serialize))
          builder ++= "printf(" + (strs mkString ", ") + ")" + info.serialize
        case other: Statement =>
          builder ++= ("  " * nindent)
          builder ++= other.serialize
      }
      val builder = new mutable.StringBuilder()
      serialize(builder, 0)(s)
      builder.hashCode()
    }

    val agnosticRename = RenameMap()

    moduleLinearization.foreach { originalModule =>
      // Replace instance references to new deduped modules
      val dontcare = RenameMap()
      dontcare.setCircuit("dontcare")

      if (noDedups.contains(originalModule.name)) {
        // Don't dedup. Set dedup module to be the same as fixed module
        tag2all(originalModule.name) = mutable.HashSet(originalModule.name)
      } else { // Try to dedup

        // Build name-agnostic module
        val agnosticModule = DedupModules.agnostify(top, originalModule, agnosticRename)
        agnosticRename.record(top.module(originalModule.name), top.module("thisModule"))
        val agnosticAnnos = module2Annotations.getOrElse(
          originalModule.name, mutable.HashSet.empty[Annotation]
        ).map(_.update(agnosticRename))
        agnosticRename.delete(top.module(originalModule.name))

        // Build tag
        val builder = new mutable.ArrayBuffer[Any]()
        agnosticModule.ports.foreach { builder ++= _.serialize }
        builder += agnosticAnnos

        agnosticModule match {
          case Module(i, n, ps, b) => builder ++= fastSerializedHash(b).toString()//.serialize
          case ExtModule(i, n, ps, dn, p) =>
            builder ++= dn
            p.foreach { builder ++= _.serialize }
        }
        val tag = builder.hashCode().toString

        // Match old module name to its tag
        agnosticRename.record(top.module(originalModule.name), top.module(tag))
        tagMap.record(top.module(originalModule.name), top.module(tag))

        // Set tag's module to be the first matching module
        val all = tag2all.getOrElseUpdate(tag, mutable.HashSet.empty[String])
        all += originalModule.name
      }
    }
    (tag2all, tagMap)
  }
  //scalastyle:on

  /** Deduplicate
    * @param circuit Circuit
    * @param noDedups list of modules to not dedup
    * @param renameMap rename map to populate when deduping
    * @return Map of original Module name -> Deduped Module
    */
  def deduplicate(circuit: Circuit,
                  noDedups: Set[String],
                  annotations: Seq[Annotation],
                  renameMap: RenameMap): Map[String, DefModule] = {

    val (moduleMap, moduleLinearization) = {
      val iGraph = new InstanceGraph(circuit)
      (iGraph.moduleMap, iGraph.moduleOrder.reverse)
    }
    val main = circuit.main
    val top = CircuitTarget(main)
    val (tag2all, tagMap) = buildRTLTags(top, moduleLinearization, noDedups, annotations)

    // Set tag2name to be the best dedup module name
    val moduleIndex = circuit.modules.zipWithIndex.map{case (m, i) => m.name -> i}.toMap
    def order(l: String, r: String): String = {
      if (l == main) l
      else if (r == main) r
      else if (moduleIndex(l) < moduleIndex(r)) l else r
    }

    // Maps a module's tag to its deduplicated module
    val tag2name = mutable.HashMap.empty[String, String]
    tag2all.foreach { case (tag, all) => tag2name(tag) = all.reduce(order)}

    // Create map from original to dedup name
    val name2name = moduleMap.keysIterator.map{ originalModule =>
      tagMap.get(top.module(originalModule)) match {
        case Some(Seq(Target(_, Some(tag), Nil))) => originalModule -> tag2name(tag)
        case None => originalModule -> originalModule
        case other => throwInternalError(other.toString)
      }
    }.toMap

    // Build Remap for modules with deduped module references
    val dedupedName2module = tag2name.map({ case (tag, name) => name -> DedupModules.dedupInstances(top, name, moduleMap, name2name, renameMap) })

    // Build map from original name to corresponding deduped module
    val name2module = tag2all.flatMap({ case (tag, names) => names.map(n => n -> dedupedName2module(tag2name(tag))) })

    // Build renameMap
    val indexedTargets = mutable.HashMap[String, IndexedSeq[ReferenceTarget]]()
    name2module.foreach { case (originalName, depModule) =>
      if(originalName != depModule.name) {
        val toSeq = indexedTargets.getOrElseUpdate(depModule.name, computeIndexedNames(circuit.main, depModule))
        val fromSeq = computeIndexedNames(circuit.main, moduleMap(originalName))
        computeRenameMap(fromSeq, toSeq, renameMap)
      }
    }

    name2module.toMap
  }

  def computeIndexedNames(main: String, m: DefModule): IndexedSeq[ReferenceTarget] = {
    val refs = mutable.ArrayBuffer[ReferenceTarget]()
    def rename(name: String): String = name

    def retype(name: String)(tpe: Type): Type = {
      val exps = Utils.expandRef(WRef(name, tpe, ExpKind, UnknownFlow))
      refs ++= exps.map(Utils.toTarget(main, m.name))
      tpe
    }

    changeInternals(rename, retype, {i => i}, {(x, y) => x}, renameExps = false)(m)
    refs
  }

  def computeRenameMap(originalNames: IndexedSeq[ReferenceTarget],
                       dedupedNames: IndexedSeq[ReferenceTarget],
                       renameMap: RenameMap): Unit = {

    originalNames.zip(dedupedNames).foreach {
      case (o, d) => if (o.component != d.component || o.ref != d.ref) renameMap.record(o, d)
    }

  }

  def getAffectedExpressions(root: Expression): Seq[Expression] = {
    val all = mutable.ArrayBuffer[Expression]()

    def onExp(expr: Expression): Unit = {
      expr.tpe match {
        case _: GroundType =>
        case b: BundleType => b.fields.foreach { f => onExp(WSubField(expr, f.name, f.tpe)) }
        case v: VectorType => (0 until v.size).foreach { i => onExp(WSubIndex(expr, i, v.tpe, UnknownFlow)) }
      }
      all += expr
    }

    onExp(root)
    all
  }
}<|MERGE_RESOLUTION|>--- conflicted
+++ resolved
@@ -296,29 +296,12 @@
 
     val module2Annotations = mutable.HashMap.empty[String, mutable.HashSet[Annotation]]
     annotations.foreach { a =>
-<<<<<<< HEAD
-      a.getTargets.foreach { t => t match {
-        /* FIXME: In order to preserve current semantics, now that all annotations are Targets,
-            we ignore all ReferenceTargets unless the annotation is DontTouchAnnotation.
-         */
-        case r: ReferenceTarget if !a.isInstanceOf[DontTouchAnnotation] =>
-        case _ =>
-          // If this annotation doesn't have a moduleName, we aren't interested in it.
-          t.moduleOpt match {
-            case Some(moduleName: String) =>
-              val annos = module2Annotations.getOrElseUpdate(moduleName, mutable.HashSet.empty[Annotation])
-              annos += a
-            case None =>
-          }
-      }}
-=======
       a.getTargets.foreach { t =>
         if (t.moduleOpt.isDefined) {
           val annos = module2Annotations.getOrElseUpdate(t.moduleOpt.get, mutable.HashSet.empty[Annotation])
           annos += a
         }
       }
->>>>>>> 0c40f2b3
     }
     def fastSerializedHash(s: Statement): Int ={
       def serialize(builder: StringBuilder, nindent: Int)(s: Statement): Unit = s match {
