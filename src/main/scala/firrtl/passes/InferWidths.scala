--- conflicted
+++ resolved
@@ -7,7 +7,6 @@
 import firrtl.ir._
 import firrtl.Utils._
 import firrtl.Mappers._
-<<<<<<< HEAD
 import firrtl.Implicits.width2constraint
 import firrtl.constraint.{ConstraintSolver, IsMax}
 
@@ -40,112 +39,6 @@
           case (Default, Default) => addTypeConstraints(f1.tpe, f2.tpe)
           case (Flip, Flip) => addTypeConstraints(f2.tpe, f1.tpe)
           case _ => sys.error("Shouldn't be here")
-=======
-import firrtl.traversals.Foreachers._
-
-object InferWidths extends Pass {
-  type ConstraintMap = collection.mutable.LinkedHashMap[String, Width]
-
-  def solve_constraints(l: Seq[WGeq]): ConstraintMap = {
-    def unique(ls: Seq[Width]) : Seq[Width] =
-      (ls map (new WrappedWidth(_))).distinct map (_.w)
-    // Combines constraints on the same VarWidth into the same constraint
-    def make_unique(ls: Seq[WGeq]): ListMap[String,Width] = {
-      ls.foldLeft(ListMap.empty[String, Width])((acc, wgeq) => wgeq.loc match {
-        case VarWidth(name) => acc.get(name) match {
-          case None => acc + (name -> wgeq.exp)
-          // Avoid constructing massive MaxWidth chains
-          case Some(MaxWidth(args)) => acc + (name -> MaxWidth(wgeq.exp +: args))
-          case Some(width) => acc + (name -> MaxWidth(Seq(wgeq.exp, width)))
-        }
-        case _ => acc
-      })
-    }
-    def pullMinMax(w: Width): Width = w map pullMinMax match {
-      case PlusWidth(MaxWidth(maxs), IntWidth(i)) => MaxWidth(maxs.map(m => PlusWidth(m, IntWidth(i))))
-      case PlusWidth(IntWidth(i), MaxWidth(maxs)) => MaxWidth(maxs.map(m => PlusWidth(m, IntWidth(i))))
-      case MinusWidth(MaxWidth(maxs), IntWidth(i)) => MaxWidth(maxs.map(m => MinusWidth(m, IntWidth(i))))
-      case MinusWidth(IntWidth(i), MaxWidth(maxs)) => MaxWidth(maxs.map(m => MinusWidth(IntWidth(i), m)))
-      case PlusWidth(MinWidth(mins), IntWidth(i)) => MinWidth(mins.map(m => PlusWidth(m, IntWidth(i))))
-      case PlusWidth(IntWidth(i), MinWidth(mins)) => MinWidth(mins.map(m => PlusWidth(m, IntWidth(i))))
-      case MinusWidth(MinWidth(mins), IntWidth(i)) => MinWidth(mins.map(m => MinusWidth(m, IntWidth(i))))
-      case MinusWidth(IntWidth(i), MinWidth(mins)) => MinWidth(mins.map(m => MinusWidth(IntWidth(i), m)))
-      case wx => wx
-    }
-    def collectMinMax(w: Width): Width = w map collectMinMax match {
-      case MinWidth(args) => MinWidth(unique(args.foldLeft(List[Width]()) {
-        case (res, wxx: MinWidth) => wxx.args ++: res
-        case (res, wxx) => wxx +: res
-      }))
-      case MaxWidth(args) => MaxWidth(unique(args.foldLeft(List[Width]()) {
-        case (res, wxx: MaxWidth) => wxx.args ++: res
-        case (res, wxx) => wxx +: res
-      }))
-      case wx => wx
-    }
-    def mergePlusMinus(w: Width): Width = w map mergePlusMinus match {
-      case wx: PlusWidth => (wx.arg1, wx.arg2) match {
-        case (w1: IntWidth, w2: IntWidth) => IntWidth(w1.width + w2.width)
-        case (PlusWidth(IntWidth(x), w1), IntWidth(y)) =>  PlusWidth(IntWidth(x + y), w1)
-        case (PlusWidth(w1, IntWidth(x)), IntWidth(y)) =>  PlusWidth(IntWidth(x + y), w1)
-        case (IntWidth(y), PlusWidth(w1, IntWidth(x))) =>  PlusWidth(IntWidth(x + y), w1)
-        case (IntWidth(y), PlusWidth(IntWidth(x), w1)) =>  PlusWidth(IntWidth(x + y), w1)
-        case (MinusWidth(w1, IntWidth(x)), IntWidth(y)) => PlusWidth(IntWidth(y - x), w1)
-        case (IntWidth(y), MinusWidth(w1, IntWidth(x))) => PlusWidth(IntWidth(y - x), w1)
-        case _ => wx
-      }
-      case wx: MinusWidth => (wx.arg1, wx.arg2) match {
-        case (w1: IntWidth, w2: IntWidth) => IntWidth(w1.width - w2.width)
-        case (PlusWidth(IntWidth(x), w1), IntWidth(y)) =>  PlusWidth(IntWidth(x - y), w1)
-        case (PlusWidth(w1, IntWidth(x)), IntWidth(y)) =>  PlusWidth(IntWidth(x - y), w1)
-        case (MinusWidth(w1, IntWidth(x)), IntWidth(y)) => PlusWidth(IntWidth(x - y), w1)
-        case _ => wx
-      }
-      case wx: ExpWidth => wx.arg1 match {
-        case w1: IntWidth => IntWidth(BigInt((math.pow(2, w1.width.toDouble) - 1).toLong))
-        case _ => wx
-      }
-      case wx => wx
-    }
-    def removeZeros(w: Width): Width = w map removeZeros match {
-      case wx: PlusWidth => (wx.arg1, wx.arg2) match {
-        case (w1, IntWidth(x)) if x == 0 => w1
-        case (IntWidth(x), w1) if x == 0 => w1
-        case _ => wx
-      }
-      case wx: MinusWidth => (wx.arg1, wx.arg2) match {
-        case (w1: IntWidth, w2: IntWidth) => IntWidth(w1.width - w2.width)
-        case (w1, IntWidth(x)) if x == 0 => w1
-        case _ => wx
-      }
-      case wx => wx
-    }
-    def simplify(w: Width): Width = {
-      val opts = Seq(
-        pullMinMax _,
-        collectMinMax _,
-        mergePlusMinus _,
-        removeZeros _
-      )
-      opts.foldLeft(w) { (width, opt) => opt(width) }
-    }
-
-    def substitute(h: ConstraintMap)(w: Width): Width = {
-      //;println-all-debug(["Substituting for [" w "]"])
-      val wx = simplify(w)
-      //;println-all-debug(["After Simplify: [" wx "]"])
-      wx map substitute(h) match {
-        //;("matched  println-debugvarwidth!")
-        case wxx: VarWidth => h get wxx.name match {
-          case None => wxx
-          case Some(p) =>
-            //;println-debug("Contained!")
-            //;println-all-debug(["Width: " wxx])
-            //;println-all-debug(["Accessed: " h[name(wxx)]])
-            val t = simplify(substitute(h)(p))
-            h(wxx.name) = t
-            t
->>>>>>> 50ba95fe
         }
       }
     case (t1: VectorType, t2: VectorType) => addTypeConstraints(t1.tpe, t2.tpe)
@@ -197,7 +90,6 @@
        c map addStmtConstraints
     case x => x map addStmtConstraints
   }
-//<<<<<<< HEAD
   private def fixWidth(w: Width): Width = constraintSolver.get(w) match {
     case Some(Closed(x)) if trim(x).isWhole => IntWidth(x.toBigInt)
     case None => w
@@ -209,129 +101,6 @@
         case (Some(x: Bound), Some(y: Bound)) => (x, y)
         case (None, None) => (l, u)
         case x => sys.error(s"Shouldn't be here: $x")
-/*=======
-     
-  def run (c: Circuit): Circuit = {
-    val v = ArrayBuffer[WGeq]()
-
-    def get_constraints_t(t1: Type, t2: Type): Seq[WGeq] = (t1,t2) match {
-      case (t1: UIntType, t2: UIntType) => Seq(WGeq(t1.width, t2.width))
-      case (t1: SIntType, t2: SIntType) => Seq(WGeq(t1.width, t2.width))
-      case (ClockType, ClockType) => Nil
-      case (FixedType(w1, p1), FixedType(w2, p2)) => Seq(WGeq(w1,w2), WGeq(p1,p2))
-      case (AnalogType(w1), AnalogType(w2)) => Seq(WGeq(w1,w2), WGeq(w2,w1))
-      case (t1: BundleType, t2: BundleType) =>
-        (t1.fields zip t2.fields foldLeft Seq[WGeq]()){case (res, (f1, f2)) =>
-          res ++ (f1.flip match {
-            case Default => get_constraints_t(f1.tpe, f2.tpe)
-            case Flip => get_constraints_t(f2.tpe, f1.tpe)
-          })
-        }
-      case (t1: VectorType, t2: VectorType) => get_constraints_t(t1.tpe, t2.tpe)
-    }
-
-    def get_constraints_e(e: Expression): Unit = {
-      e match {
-        case (e: Mux) => v ++= Seq(
-          WGeq(getWidth(e.cond), IntWidth(1)),
-          WGeq(IntWidth(1), getWidth(e.cond))
-        )
-        case _ =>
-      }
-      e.foreach(get_constraints_e)
-    }
-
-    def get_constraints_declared_type (t: Type): Type = t match {
-      case FixedType(_, p) => 
-        v += WGeq(p,IntWidth(0))
-        t
-      case _ => t map get_constraints_declared_type
-    }
-
-    def get_constraints_s(s: Statement): Unit = {
-      s map get_constraints_declared_type match {
-        case (s: Connect) =>
-          val n = get_size(s.loc.tpe)
-          val locs = create_exps(s.loc)
-          val exps = create_exps(s.expr)
-          v ++= locs.zip(exps).flatMap { case (locx, expx) =>
-            to_flip(gender(locx)) match {
-              case Default => get_constraints_t(locx.tpe, expx.tpe)//WGeq(getWidth(locx), getWidth(expx))
-              case Flip => get_constraints_t(expx.tpe, locx.tpe)//WGeq(getWidth(expx), getWidth(locx))
-            }
-          }
-        case (s: PartialConnect) =>
-          val ls = get_valid_points(s.loc.tpe, s.expr.tpe, Default, Default)
-          val locs = create_exps(s.loc)
-          val exps = create_exps(s.expr)
-          v ++= (ls flatMap {case (x, y) =>
-            val locx = locs(x)
-            val expx = exps(y)
-            to_flip(gender(locx)) match {
-              case Default => get_constraints_t(locx.tpe, expx.tpe)//WGeq(getWidth(locx), getWidth(expx))
-              case Flip => get_constraints_t(expx.tpe, locx.tpe)//WGeq(getWidth(expx), getWidth(locx))
-            }
-          })
-        case (s: DefRegister) => v ++= (
-           get_constraints_t(s.reset.tpe, UIntType(IntWidth(1))) ++
-           get_constraints_t(UIntType(IntWidth(1)), s.reset.tpe) ++ 
-           get_constraints_t(s.tpe, s.init.tpe))
-        case (s:Conditionally) => v ++= 
-           get_constraints_t(s.pred.tpe, UIntType(IntWidth(1))) ++
-           get_constraints_t(UIntType(IntWidth(1)), s.pred.tpe)
-        case Attach(_, exprs) =>
-          // All widths must be equal
-          val widths = exprs map (e => getWidth(e.tpe))
-          v ++= widths.tail map (WGeq(widths.head, _))
-        case _ =>
-      }
-      s.foreach(get_constraints_e)
-      s.foreach(get_constraints_s)
-    }
-
-    c.modules.foreach(_.foreach(get_constraints_s))
-    c.modules.foreach(_.ports.foreach({p => get_constraints_declared_type(p.tpe)}))
-
-    //println("======== ALL CONSTRAINTS ========")
-    //for(x <- v) println(x)
-    //println("=================================")
-    val h = solve_constraints(v)
-    //println("======== SOLVED CONSTRAINTS ========")
-    //for(x <- h) println(x)
-    //println("====================================")
-
-    def evaluate(w: Width): Width = {
-      def map2(a: Option[BigInt], b: Option[BigInt], f: (BigInt,BigInt) => BigInt): Option[BigInt] =
-         for (a_num <- a; b_num <- b) yield f(a_num, b_num)
-      def reduceOptions(l: Seq[Option[BigInt]], f: (BigInt,BigInt) => BigInt): Option[BigInt] =
-         l.reduce(map2(_, _, f))
-
-      // This function shouldn't be necessary
-      // Added as protection in case a constraint accidentally uses MinWidth/MaxWidth
-      // without any actual Widths. This should be elevated to an earlier error
-      def forceNonEmpty(in: Seq[Option[BigInt]], default: Option[BigInt]): Seq[Option[BigInt]] =
-        if (in.isEmpty) Seq(default)
-        else in
-
-      def solve(w: Width): Option[BigInt] = w match {
-        case wx: VarWidth =>
-          for{
-            v <- h.get(wx.name) if !v.isInstanceOf[VarWidth]
-            result <- solve(v)
-          } yield result
-        case wx: MaxWidth => reduceOptions(forceNonEmpty(wx.args.map(solve), Some(BigInt(0))), max)
-        case wx: MinWidth => reduceOptions(forceNonEmpty(wx.args.map(solve), None), min)
-        case wx: PlusWidth => map2(solve(wx.arg1), solve(wx.arg2), {_ + _})
-        case wx: MinusWidth => map2(solve(wx.arg1), solve(wx.arg2), {_ - _})
-        case wx: ExpWidth => map2(Some(BigInt(2)), solve(wx.arg1), pow_minus_one)
-        case wx: IntWidth => Some(wx.width)
-        case wx => throwInternalError(s"solve: shouldn't be here - %$wx")
-      }
-
-      solve(w) match {
-        case None => w
-        case Some(s) => IntWidth(s)
->>>>>>> b90589f5cd9d4048ada2a05d5225874791546170*/
       }
       IntervalType(lx, ux, fixWidth(p))
     case FixedType(w, p) => FixedType(w, fixWidth(p))
