// See LICENSE for license details.

package firrtl.passes
package wiring

import ch.qos.logback.core.spi.ComponentTracker
import firrtl._
import firrtl.Utils._

import scala.collection.mutable
import firrtl.annotations._

/** A class for all exceptions originating from firrtl.passes.wiring */
case class WiringException(msg: String) extends PassException(msg)

/** A component, e.g. register etc. Must be declared only once under the TopAnnotation */
case class SourceAnnotation(target: ReferenceTarget, pin: String) extends
    SingleTargetAnnotation[ReferenceTarget] {
  def duplicate(n: ReferenceTarget) = this.copy(target = n)
}

/** A module, e.g. ExtModule etc., that should add the input pin */
case class SinkAnnotation(target: Target, pin: String) extends
    SingleTargetAnnotation[Target] {
  def duplicate(n: Target) = this.copy(target = n)
}

/** Wires a Module's Source Target to one or more Sink
  * Modules/Components
  *
  * Sinks are wired to their closest source through their lowest
  * common ancestor (LCA). Verbosely, this modifies the circuit in
  * the following ways:
  *   - Adds a pin to each sink module
  *   - Punches ports up from source signals to the LCA
  *   - Punches ports down from LCAs to each sink module
  *   - Wires sources up to LCA, sinks down from LCA, and across each LCA
  *
  * @throws WiringException if a sink is equidistant to two sources
  */
class WiringTransform extends Transform {
  def inputForm: CircuitForm = MidForm
  def outputForm: CircuitForm = HighForm

  /** Defines the sequence of Transform that should be applied */
  private def transforms(w: Seq[WiringInfo]): Seq[Transform] = Seq(
    new Wiring(w),
    ToWorkingIR
  )
  def execute(state: CircuitState): CircuitState = {
    val annos = state.annotations.collect {
      case a @ (_: SinkAnnotation | _: SourceAnnotation) => a
    }
    annos match {
      case Seq() => state
      case p =>
<<<<<<< HEAD
        val sinks = mutable.HashMap[String, Seq[Target]]()
        val sources = mutable.HashMap[String, ReferenceTarget]()
        p.foreach {
=======
        val sinks = mutable.HashMap[String, Seq[Named]]()
        val sources = mutable.HashMap[String, ComponentName]()
        val errors = p.flatMap {
>>>>>>> c063ad46
          case SinkAnnotation(m, pin) =>
            sinks(pin) = sinks.getOrElse(pin, Seq.empty) :+ m
            None
          case SourceAnnotation(c, pin) =>
            val res = if (sources.contains(pin)) Some(pin) else None
            sources(pin) = c
            res
        }
        if (errors.nonEmpty) {
          throw WiringException(s"Multiple sources specified for wiring pin(s): " + errors.distinct.mkString(", "))
        }
        (sources.size, sinks.size) match {
          case (0, p) => state
          case (s, p) if (p > 0) =>
            val wis = sources.foldLeft(Seq[WiringInfo]()) { case (seq, (pin, source)) =>
              seq :+ WiringInfo(source, sinks(pin), pin)
            }
            val annosx = state.annotations.filterNot(annos.toSet.contains)
            transforms(wis)
              .foldLeft(state) { (in, xform) => xform.runTransform(in) }
              .copy(annotations = annosx)
          case _ => error("Wrong number of sources or sinks!")
        }
    }
  }
}<|MERGE_RESOLUTION|>--- conflicted
+++ resolved
@@ -3,10 +3,8 @@
 package firrtl.passes
 package wiring
 
-import ch.qos.logback.core.spi.ComponentTracker
 import firrtl._
 import firrtl.Utils._
-
 import scala.collection.mutable
 import firrtl.annotations._
 
@@ -54,15 +52,9 @@
     annos match {
       case Seq() => state
       case p =>
-<<<<<<< HEAD
         val sinks = mutable.HashMap[String, Seq[Target]]()
         val sources = mutable.HashMap[String, ReferenceTarget]()
-        p.foreach {
-=======
-        val sinks = mutable.HashMap[String, Seq[Named]]()
-        val sources = mutable.HashMap[String, ComponentName]()
         val errors = p.flatMap {
->>>>>>> c063ad46
           case SinkAnnotation(m, pin) =>
             sinks(pin) = sinks.getOrElse(pin, Seq.empty) :+ m
             None
