// See LICENSE for license details.

package firrtlTests

import java.io._
import org.scalatest._
import org.scalatest.prop._
import firrtl.Parser
import firrtl.ir.Circuit
import firrtl.passes._
import firrtl.transforms._
import firrtl._

class LowerTypesSpec extends FirrtlFlatSpec {
  private def transforms = Seq(
    ToWorkingIR,
    CheckHighForm,
    ResolveKinds,
    InferTypes,
    CheckTypes,
    ResolveGenders,
    CheckGenders,
<<<<<<< HEAD
    new InferWidths(),
=======
    new InferWidths,
>>>>>>> 7e39ea8e
    CheckWidths,
    PullMuxes,
    ExpandConnects,
    RemoveAccesses,
    ExpandWhens,
    CheckInitialization,
    Legalize,
    new ConstantPropagation,
    ResolveKinds,
    InferTypes,
    ResolveGenders,
<<<<<<< HEAD
    new InferWidths(),
=======
    new InferWidths,
>>>>>>> 7e39ea8e
    LowerTypes)

  private def executeTest(input: String, expected: Seq[String]) = {
    val circuit = Parser.parse(input.split("\n").toIterator)
    val result = transforms.foldLeft(CircuitState(circuit, UnknownForm)) {
      (c: CircuitState, p: Transform) => p.runTransform(c)
    }
    val c = result.circuit
    val lines = c.serialize.split("\n") map normalized

    expected foreach { e =>
      lines should contain(e)
    }
  }

  behavior of "Lower Types"

  it should "lower ports" in {
    val input =
      """circuit Test :
        |  module Test :
        |    input w : UInt<1>
        |    input x : {a : UInt<1>, b : UInt<1>}
        |    input y : UInt<1>[4]
        |    input z : { c : { d : UInt<1>, e : UInt<1>}, f : UInt<1>[2] }[2]
      """.stripMargin
    val expected = Seq("w", "x_a", "x_b", "y_0", "y_1", "y_2", "y_3", "z_0_c_d",
      "z_0_c_e", "z_0_f_0", "z_0_f_1", "z_1_c_d", "z_1_c_e", "z_1_f_0",
      "z_1_f_1") map (x => s"input $x : UInt<1>") map normalized

    executeTest(input, expected)
  }

  it should "lower mixed-direction ports" in {
    val input =
      """circuit Test :
        |  module Test :
        |    input foo : {flip a : UInt<1>, b : UInt<1>}[1]
        |    foo is invalid
      """.stripMargin
    val expected = Seq(
      "output foo_0_a : UInt<1>",
      "input foo_0_b : UInt<1>"
    ) map normalized

    executeTest(input, expected)
  }

  it should "lower registers" in {
    val input =
      """circuit Test :
        |  module Test :
        |    input clock : Clock
        |    input reset : UInt<1>
        |    reg w : UInt<1>, clock
        |    reg x : {a : UInt<1>, b : UInt<1>}, clock
        |    reg y : UInt<1>[4], clock
        |    reg z : { c : { d : UInt<1>, e : UInt<1>}, f : UInt<1>[2] }[2], clock
      """.stripMargin
    val expected = Seq("w", "x_a", "x_b", "y_0", "y_1", "y_2", "y_3", "z_0_c_d",
      "z_0_c_e", "z_0_f_0", "z_0_f_1", "z_1_c_d", "z_1_c_e", "z_1_f_0",
      "z_1_f_1") map (x => s"reg $x : UInt<1>, clock with :") map normalized

    executeTest(input, expected)
  }

  it should "lower registers with aggregate initialization" in {
    val input =
     """circuit Test :
       |  module Test :
       |    input clock : Clock
       |    input reset : UInt<1>
       |    input init : { a : UInt<1>, b : UInt<1>}[2]
       |    reg x : { a : UInt<1>, b : UInt<1>}[2], clock with :
       |      reset => (reset, init)
     """.stripMargin
    val expected = Seq(
      "reg x_0_a : UInt<1>, clock with :", "reset => (reset, init_0_a)",
      "reg x_0_b : UInt<1>, clock with :", "reset => (reset, init_0_b)",
      "reg x_1_a : UInt<1>, clock with :", "reset => (reset, init_1_a)",
      "reg x_1_b : UInt<1>, clock with :", "reset => (reset, init_1_b)"
    ) map normalized

    executeTest(input, expected)
  }

  it should "lower DefRegister expressions: clock, reset, and init" in {
    val input =
      """circuit Test :
        |  module Test :
        |    input clock : Clock[2]
        |    input reset : { a : UInt<1>, b : UInt<1>}
        |    input init : { a : UInt<4>, b : { c : UInt<4>, d : UInt<4>}[2]}[4]
        |    reg foo : UInt<4>, clock[1], with :
        |      reset => (reset.a, init[3].b[1].d)
      """.stripMargin
    val expected = Seq(
      "reg foo : UInt<4>, clock_1 with :",
      "reset => (reset_a, init_3_b_1_d)"
    ) map normalized

    executeTest(input, expected)
  }

  it should "lower DefInstances (but not too far!)" in {
    val input =
     """circuit Test :
       |  module Other :
       |    input a : { b : UInt<1>, c : UInt<1>}
       |    output d : UInt<1>[2]
       |    d[0] <= a.b
       |    d[1] <= a.c
       |  module Test :
       |    input x : UInt<1>
       |    inst mod of Other
       |    mod.a.b <= x
       |    mod.a.c <= x
       |    node y = mod.d[0]
     """.stripMargin
    val expected = Seq(
      "mod.a_b <= x",
      "mod.a_c <= x",
      "node y = mod.d_0") map normalized

    executeTest(input, expected)
  }

  it should "lower aggregate memories" in {
    val input =
     """circuit Test :
       |  module Test :
       |    input clock : Clock
       |    mem m :
       |      data-type => { a : UInt<8>, b : UInt<8>}[2]
       |      depth => 32
       |      read-latency => 0
       |      write-latency => 1
       |      reader => read
       |      writer => write
       |    m.read.clk <= clock
       |    m.read.en <= UInt<1>(1)
       |    m.read.addr is invalid
       |    node x = m.read.data
       |    node y = m.read.data[0].b
       |
       |    m.write.clk <= clock
       |    m.write.en <= UInt<1>(0)
       |    m.write.mask is invalid
       |    m.write.addr is invalid
       |    wire w : { a : UInt<8>, b : UInt<8>}[2]
       |    w[0].a <= UInt<4>(2)
       |    w[0].b <= UInt<4>(3)
       |    w[1].a <= UInt<4>(4)
       |    w[1].b <= UInt<4>(5)
       |    m.write.data <= w

     """.stripMargin
    val expected = Seq(
      "mem m_0_a :", "mem m_0_b :", "mem m_1_a :", "mem m_1_b :",
      "m_0_a.read.clk <= clock", "m_0_b.read.clk <= clock",
      "m_1_a.read.clk <= clock", "m_1_b.read.clk <= clock",
      "m_0_a.read.addr is invalid", "m_0_b.read.addr is invalid",
      "m_1_a.read.addr is invalid", "m_1_b.read.addr is invalid",
      "node x_0_a = m_0_a.read.data", "node x_0_b = m_0_b.read.data",
      "node x_1_a = m_1_a.read.data", "node x_1_b = m_1_b.read.data",
      "m_0_a.write.mask is invalid", "m_0_b.write.mask is invalid",
      "m_1_a.write.mask is invalid", "m_1_b.write.mask is invalid",
      "m_0_a.write.data <= w_0_a", "m_0_b.write.data <= w_0_b",
      "m_1_a.write.data <= w_1_a", "m_1_b.write.data <= w_1_b"
    ) map normalized

    executeTest(input, expected)
  }
}<|MERGE_RESOLUTION|>--- conflicted
+++ resolved
@@ -12,7 +12,7 @@
 import firrtl._
 
 class LowerTypesSpec extends FirrtlFlatSpec {
-  private def transforms = Seq(
+  private val transforms = Seq(
     ToWorkingIR,
     CheckHighForm,
     ResolveKinds,
@@ -20,11 +20,7 @@
     CheckTypes,
     ResolveGenders,
     CheckGenders,
-<<<<<<< HEAD
-    new InferWidths(),
-=======
     new InferWidths,
->>>>>>> 7e39ea8e
     CheckWidths,
     PullMuxes,
     ExpandConnects,
@@ -36,11 +32,7 @@
     ResolveKinds,
     InferTypes,
     ResolveGenders,
-<<<<<<< HEAD
-    new InferWidths(),
-=======
     new InferWidths,
->>>>>>> 7e39ea8e
     LowerTypes)
 
   private def executeTest(input: String, expected: Seq[String]) = {
