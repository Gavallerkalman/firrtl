// See LICENSE for license details.

package firrtlTests

import java.io._
import firrtl._
import firrtl.ir.Circuit
import firrtl.passes._
import clocklist._

class ClockListTests extends FirrtlFlatSpec {
  private def executeTest(input: String, expected: Seq[String], passes: Seq[Pass]) = {
    val c = passes.foldLeft(Parser.parse(input.split("\n").toIterator)) {
      (c: Circuit, p: Pass) => p.run(c)
    }
    val lines = c.serialize.split("\n") map normalized

    expected foreach { e =>
      lines should contain(e)
    }
  }

  def passes = Seq(
    ToWorkingIR,
    ResolveKinds,
    InferTypes,
    ResolveGenders,
<<<<<<< HEAD
    new InferWidths()
=======
    new InferWidths
>>>>>>> 7e39ea8e
  )

  "Getting clock list" should "work" in {
    val input =
      """circuit Top :
        |  module Top :
        |    input clock: Clock
        |    inst ht of HTop
        |    ht.clock <= clock
        |  module HTop :
        |    input clock: Clock
        |    inst h of Hurricane
        |    h.clkTop <= clock
        |    h.clock <= h.clk1
        |  module Hurricane :
        |    input clock: Clock
        |    input clkTop: Clock
        |    output clk1: Clock
        |    inst b of B
        |    inst c of C
        |    inst clkGen of ClockGen
        |    clkGen.clkTop <= clkTop
        |    clk1 <= clkGen.clk1
        |    b.clock <= clkGen.clk2
        |    c.clock <= clkGen.clk3
        |  module B :
        |    input clock: Clock
        |    reg r: UInt<5>, clock
        |    inst d of D
        |    d.clock <= clock
        |  module C :
        |    input clock: Clock
        |    reg r: UInt<5>, clock
        |  module D :
        |    input clock: Clock
        |    reg r: UInt<5>, clock
        |  extmodule ClockGen :
        |    input clkTop: Clock
        |    output clk1: Clock
        |    output clk2: Clock
        |    output clk3: Clock
        |""".stripMargin
    val check = 
  """Sourcelist: List(h$clkGen$clk1, h$clkGen$clk2, h$clkGen$clk3, clock) 
    |Good Origin of clock is clock
    |Good Origin of h.clock is h$clkGen.clk1
    |Good Origin of h$b.clock is h$clkGen.clk2
    |Good Origin of h$c.clock is h$clkGen.clk3
    |""".stripMargin
    val c = passes.foldLeft(CircuitState(parse(input), UnknownForm)) {
      (c: CircuitState, p: Transform) => p.runTransform(c)
    }.circuit
    val writer = new StringWriter()
    val retC = new ClockList("HTop", writer).run(c)
    (writer.toString) should be (check)
  }
  "A->B->C, and A.clock == C.clock" should "still emit C.clock origin" in {
    val input =
      """circuit A :
        |  module A :
        |    input clock: Clock
        |    input clkB: Clock
        |    inst b of B
        |    b.clock <= clkB
        |    b.clkC <= clock
        |  module B :
        |    input clock: Clock
        |    input clkC: Clock
        |    inst c of C
        |    c.clock <= clkC
        |  module C :
        |    input clock: Clock
        |    reg r: UInt<5>, clock
        |""".stripMargin
    val check = 
  """Sourcelist: List(clock, clkB) 
    |Good Origin of clock is clock
    |Good Origin of b.clock is clkB
    |Good Origin of b$c.clock is clock
    |""".stripMargin
    val c = passes.foldLeft(CircuitState(parse(input), UnknownForm)) {
      (c: CircuitState, p: Transform) => p.runTransform(c)
    }.circuit
    val writer = new StringWriter()
    val retC = new ClockList("A", writer).run(c)
    (writer.toString) should be (check)
  }
  "Have not circuit main be top of clocklist pass" should "still work" in {
    val input =
      """circuit A :
        |  module A :
        |    input clock: Clock
        |    input clkB: Clock
        |    inst b of B
        |    inst d of D
        |    b.clock <= clkB
        |    b.clkC <= clock
        |  module B :
        |    input clock: Clock
        |    input clkC: Clock
        |    inst c of C
        |    c.clock <= clkC
        |  module C :
        |    input clock: Clock
        |    reg r: UInt<5>, clock
        |  extmodule D :
        |    input clock: Clock
        |""".stripMargin
    val check =
  """Sourcelist: List(clock, clkC) 
    |Good Origin of clock is clock
    |Good Origin of c.clock is clkC
    |""".stripMargin
    val c = passes.foldLeft(CircuitState(parse(input), UnknownForm)) {
      (c: CircuitState, p: Transform) => p.runTransform(c)
    }.circuit
    val writer = new StringWriter()
    val retC = new ClockList("B", writer).run(c)
    (writer.toString) should be (check)
  }
}<|MERGE_RESOLUTION|>--- conflicted
+++ resolved
@@ -25,11 +25,7 @@
     ResolveKinds,
     InferTypes,
     ResolveGenders,
-<<<<<<< HEAD
-    new InferWidths()
-=======
     new InferWidths
->>>>>>> 7e39ea8e
   )
 
   "Getting clock list" should "work" in {
